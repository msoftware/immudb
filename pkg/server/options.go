/*
Copyright 2019-2020 vChain, Inc.

Licensed under the Apache License, Version 2.0 (the "License");
you may not use this file except in compliance with the License.
You may obtain a copy of the License at

	http://www.apache.org/licenses/LICENSE-2.0

Unless required by applicable law or agreed to in writing, software
distributed under the License is distributed on an "AS IS" BASIS,
WITHOUT WARRANTIES OR CONDITIONS OF ANY KIND, either express or implied.
See the License for the specific language governing permissions and
limitations under the License.
*/

package server

import (
	"encoding/json"
	"strconv"
)

// Options server options list
type Options struct {
<<<<<<< HEAD
	Dir               string
	Network           string
	Address           string
	Port              int
	MetricsPort       int
	DbName            string
	SysDbName         string
	Config            string
	Pidfile           string
	Logfile           string
	MTLs              bool
	MTLsOptions       MTLsOptions
	Auth              bool
	NoHistograms      bool
	Detached          bool
	CorruptionCheck   bool
	MetricsServer     bool
	dataDir           string
	systemAdminDbName string
=======
	Dir             string
	Network         string
	Address         string
	Port            int
	MetricsPort     int
	DbName          string
	SysDbName       string
	Config          string
	Pidfile         string
	Logfile         string
	MTLs            bool
	MTLsOptions     MTLsOptions
	Auth            bool
	NoHistograms    bool
	Detached        bool
	CorruptionCheck bool
	MetricsServer   bool
	DevMode         bool
	AdminPassword   string
>>>>>>> 31767d92
}

// DefaultOptions returns default server options
func DefaultOptions() Options {
	return Options{
<<<<<<< HEAD
		Dir:               "./db",
		Network:           "tcp",
		Address:           "127.0.0.1",
		Port:              3322,
		MetricsPort:       9497,
		DbName:            "immudb",
		SysDbName:         "immudbsys",
		Config:            "configs/immudb.toml",
		Pidfile:           "",
		Logfile:           "",
		MTLs:              false,
		Auth:              true,
		NoHistograms:      false,
		Detached:          false,
		CorruptionCheck:   true,
		MetricsServer:     true,
		dataDir:           "./data",
		systemAdminDbName: "systemdb",
=======
		Dir:             "./db",
		Network:         "tcp",
		Address:         "127.0.0.1",
		Port:            3322,
		MetricsPort:     9497,
		DbName:          "immudb",
		SysDbName:       "immudbsys",
		Config:          "configs/immudb.toml",
		Pidfile:         "",
		Logfile:         "",
		MTLs:            false,
		Auth:            true,
		NoHistograms:    false,
		Detached:        false,
		CorruptionCheck: true,
		MetricsServer:   true,
		DevMode:         true,
		AdminPassword:   "immu",
>>>>>>> 31767d92
	}
}

// WithDir sets dir
func (o Options) WithDir(dir string) Options {
	o.Dir = dir
	return o
}

// WithNetwork sets network
func (o Options) WithNetwork(network string) Options {
	o.Network = network
	return o
}

// WithAddress sets address
func (o Options) WithAddress(address string) Options {
	o.Address = address
	return o
}

// WithPort sets port
func (o Options) WithPort(port int) Options {
	o.Port = port
	return o
}

// WithDbName sets dbName
func (o Options) WithDbName(dbName string) Options {
	o.DbName = dbName
	return o
}

// WithSysDbName sets SysDbName
func (o Options) WithSysDbName(sysDbName string) Options {
	o.SysDbName = sysDbName
	return o
}

// WithConfig sets config file name
func (o Options) WithConfig(config string) Options {
	o.Config = config
	return o
}

// WithPidfile sets pid file
func (o Options) WithPidfile(pidfile string) Options {
	o.Pidfile = pidfile
	return o
}

// WithLogfile sets logfile
func (o Options) WithLogfile(logfile string) Options {
	o.Logfile = logfile
	return o
}

// WithMTLs sets mtls
func (o Options) WithMTLs(MTLs bool) Options {
	o.MTLs = MTLs
	return o
}

// WithMTLsOptions sets WithMTLsOptions
func (o Options) WithMTLsOptions(MTLsOptions MTLsOptions) Options {
	o.MTLsOptions = MTLsOptions
	return o
}

// WithAuth sets auth
func (o Options) WithAuth(authEnabled bool) Options {
	o.Auth = authEnabled
	return o
}

// WithNoHistograms disables collection of histograms metrics (e.g. query durations)
func (o Options) WithNoHistograms(noHistograms bool) Options {
	o.NoHistograms = noHistograms
	return o
}

// WithDetached sets immudb to be run in background
func (o Options) WithDetached(detached bool) Options {
	o.Detached = detached
	return o
}

// WithCorruptionCheck enable corruption check
func (o Options) WithCorruptionCheck(corruptionCheck bool) Options {
	o.CorruptionCheck = corruptionCheck
	return o
}

// Bind returns bind address
func (o Options) Bind() string {
	return o.Address + ":" + strconv.Itoa(o.Port)
}

// MetricsBind return metrics bind address
func (o Options) MetricsBind() string {
	return o.Address + ":" + strconv.Itoa(o.MetricsPort)
}

// String print options
func (o Options) String() string {
	optionsJson, err := json.Marshal(o)
	if err != nil {
		return err.Error()
	}
	return string(optionsJson)
}
func (o Options) WithMetricsServer(metricsServer bool) Options {
	o.MetricsServer = metricsServer
	return o
}
<<<<<<< HEAD

//GetSystemAdminDbName returns the System database name
func (o Options) GetSystemAdminDbName() string {
	return o.systemAdminDbName
}

//GetDataDir returns the root directory where all databases are stored
func (o Options) GetDataDir() string {
	return o.dataDir
=======
func (o Options) WithDevMode(devMode bool) Options {
	o.DevMode = devMode
	return o
}
func (o Options) WithAdminPassword(adminPassword string) Options {
	o.AdminPassword = adminPassword
	return o
>>>>>>> 31767d92
}<|MERGE_RESOLUTION|>--- conflicted
+++ resolved
@@ -23,7 +23,6 @@
 
 // Options server options list
 type Options struct {
-<<<<<<< HEAD
 	Dir               string
 	Network           string
 	Address           string
@@ -43,33 +42,13 @@
 	MetricsServer     bool
 	dataDir           string
 	systemAdminDbName string
-=======
-	Dir             string
-	Network         string
-	Address         string
-	Port            int
-	MetricsPort     int
-	DbName          string
-	SysDbName       string
-	Config          string
-	Pidfile         string
-	Logfile         string
-	MTLs            bool
-	MTLsOptions     MTLsOptions
-	Auth            bool
-	NoHistograms    bool
-	Detached        bool
-	CorruptionCheck bool
-	MetricsServer   bool
-	DevMode         bool
-	AdminPassword   string
->>>>>>> 31767d92
+	DevMode           bool
+	AdminPassword     string
 }
 
 // DefaultOptions returns default server options
 func DefaultOptions() Options {
 	return Options{
-<<<<<<< HEAD
 		Dir:               "./db",
 		Network:           "tcp",
 		Address:           "127.0.0.1",
@@ -88,26 +67,8 @@
 		MetricsServer:     true,
 		dataDir:           "./data",
 		systemAdminDbName: "systemdb",
-=======
-		Dir:             "./db",
-		Network:         "tcp",
-		Address:         "127.0.0.1",
-		Port:            3322,
-		MetricsPort:     9497,
-		DbName:          "immudb",
-		SysDbName:       "immudbsys",
-		Config:          "configs/immudb.toml",
-		Pidfile:         "",
-		Logfile:         "",
-		MTLs:            false,
-		Auth:            true,
-		NoHistograms:    false,
-		Detached:        false,
-		CorruptionCheck: true,
-		MetricsServer:   true,
-		DevMode:         true,
-		AdminPassword:   "immu",
->>>>>>> 31767d92
+		DevMode:           true,
+		AdminPassword:     "immu",
 	}
 }
 
@@ -223,7 +184,6 @@
 	o.MetricsServer = metricsServer
 	return o
 }
-<<<<<<< HEAD
 
 //GetSystemAdminDbName returns the System database name
 func (o Options) GetSystemAdminDbName() string {
@@ -233,7 +193,7 @@
 //GetDataDir returns the root directory where all databases are stored
 func (o Options) GetDataDir() string {
 	return o.dataDir
-=======
+}
 func (o Options) WithDevMode(devMode bool) Options {
 	o.DevMode = devMode
 	return o
@@ -241,5 +201,4 @@
 func (o Options) WithAdminPassword(adminPassword string) Options {
 	o.AdminPassword = adminPassword
 	return o
->>>>>>> 31767d92
 }